// Copyright 2024 Espressif Systems (Shanghai) PTE LTD
/* SPDX-License-Identifier: GPL-2.0-only OR Apache-2.0 */

#ifndef __ESP_FW_VERSION__H
#define __ESP_FW_VERSION__H

#define PROJECT_NAME                "NG"
#define PROJECT_VERSION_MAJOR_1     1
#define PROJECT_VERSION_MAJOR_2     0
#define PROJECT_VERSION_MINOR       3
#define PROJECT_REVISION_PATCH_1    0
<<<<<<< HEAD
#define PROJECT_REVISION_PATCH_2    10
=======
#define PROJECT_REVISION_PATCH_2    11
>>>>>>> 93d6e984

#endif<|MERGE_RESOLUTION|>--- conflicted
+++ resolved
@@ -9,10 +9,6 @@
 #define PROJECT_VERSION_MAJOR_2     0
 #define PROJECT_VERSION_MINOR       3
 #define PROJECT_REVISION_PATCH_1    0
-<<<<<<< HEAD
-#define PROJECT_REVISION_PATCH_2    10
-=======
-#define PROJECT_REVISION_PATCH_2    11
->>>>>>> 93d6e984
+#define PROJECT_REVISION_PATCH_2    12
 
 #endif